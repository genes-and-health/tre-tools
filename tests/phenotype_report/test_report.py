--- conflicted
+++ resolved
@@ -12,7 +12,6 @@
 PRIMARY_CARE_DATASET = "tests/test_data/primary_care/processed_data.csv"
 ICD_CODELIST = "tests/codelists/test_data/good_icd_codelist.csv"
 SECONDARY_CARE_DATASET = "tests/test_data/barts_health/diagnosis.csv"
-<<<<<<< HEAD
 DEMOGRAPHIC_MAPPING_FILE = "tests/test_data/demographics/mapping.txt"
 DEMOGRAPHIC_FILE = "tests/test_data/demographics/gender_dummy.txt"
 MAPPING_CONFIG = {
@@ -26,10 +25,8 @@
         "S1QST_Gender": "gender"
     }
 }
+SNOMED_TO_ICD10_MAP = "tests/test_data/MappingFiles/snomed_to_icd_map.csv"
 
-=======
-SNOMED_TO_ICD10_MAP = "tests/test_data/MappingFiles/snomed_to_icd_map.csv"
->>>>>>> 4e240564
 
 def test_load_phenotype_report():
     report = PhenotypeReport("Disease A")
@@ -168,7 +165,6 @@
     assert "Only 1 count has been run so comparison between datasets is not possible" in str(e.value)
 
 
-<<<<<<< HEAD
 def test_report_with_demographics():
     # snomed code and primary care
     snomed_codelist = Codelist(SNOMED_CODELIST, "SNOMED")
@@ -200,6 +196,3 @@
     report = PhenotypeReport("Disease A")
     report.add_count("test_count_primary_care", snomed_codelist, primary_care, demographics=demographic_data)
     assert report.counts['test_count_primary_care']['demographics'] == {'25-34': {'M': 1}, '35-44': {'F': 1}}
-=======
-
->>>>>>> 4e240564
